--- conflicted
+++ resolved
@@ -335,33 +335,13 @@
     return;
   }
 
-<<<<<<< HEAD
   // Normalize callback/switchback
   cb = normalize.callback(cb);
-  // console.log('post normalization:', cb);
-=======
-  // Wrap callback
-  var handlers = switcher(cb);
-  cb = function ( err, results ) {
-
-    // TODO: negotiate error type and trigger
-    if ( false ) {
-      //return handlers.invalid(err);
-    }
-
-    if (err) {
-      return handlers.error(err);
-    }
-
-    return handlers.success(results);
-  };
-
->>>>>>> a027630c
 
   // Set up arguments + callback
   var args = [this._criteria, cb];
   if(this._values) args.splice(1, 0, this._values);
-  
+
   // Pass control to the adapter with the appropriate arguments.
   this._method.apply(this._context, args);
 };
