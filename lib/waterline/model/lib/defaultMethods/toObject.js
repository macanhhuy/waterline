
/**
 * Module dependencies
 */

var _ = require('lodash'),
    utils = require('../../../utils/helpers'),
    hasOwnProperty = utils.object.hasOwnProperty;

/**
 * Model.toObject()
 *
 * Returns a cloned object containing just the model
 * values. Useful for doing operations on the current values
 * minus the instance methods.
 *
 * @param {Object} context, Waterline collection instance
 * @param {Object} proto, model prototype
 * @api public
 * @return {Object}
 */

var toObject = module.exports = function(context, proto) {

  this.context = context;
  this.proto = proto;

  // Hold joins used in the query
  this.usedJoins = [];

  this.object = Object.create(proto.__proto__);

  this.addAssociations();
  this.addProperties();
  this.makeObject();
  this.filterJoins();
  this.filterFunctions();

  return this.object;
};


/**
 * Add Association Keys
 *
 * If a showJoins flag is active, add all association keys.
 *
 * @param {Object} keys
 * @api private
 */

toObject.prototype.addAssociations = function() {
  var self = this;

  if(!this.proto._properties) return;
  if(!this.proto._properties.showJoins) return;

  // Copy prototype over for attributes
  for(var association in this.proto.associations) {

    // Handle hasMany attributes
    if(hasOwnProperty(this.proto.associations[association], 'value')) {

      var records = [];
      var values = this.proto.associations[association].value;

      values.forEach(function(record) {
        var item = Object.create(record.__proto__);
        Object.keys(record).forEach(function(key) {
          item[key] = _.cloneDeep(record[key]);
        });
        records.push(item);
      });

      this.object[association] = records;
      continue;
    }

    // Handle belongsTo attributes
    var record = this.proto[association];

    if(_.isObject(record) && !Array.isArray(record)) {

      var item = Object.create(record.__proto__);

      Object.keys(record).forEach(function(key) {
        item[key] = _.cloneDeep(record[key]);
      });

      this.object[association] = item;
    } else {
      this.object[association] = record;
    }
  }
};

/**
 * Add Properties
 *
 * Copies over non-association attributes to the newly created object.
 *
 * @api private
 */

toObject.prototype.addProperties = function() {
  var self = this;

  Object.keys(this.proto).forEach(function(key) {
    if(hasOwnProperty(self.object, key)) return;
    self.object[key] = _.cloneDeep(self.proto[key]);
  });

};

/**
 * Make Object
 *
 * Runs toJSON on all associated values
 *
 * @api private
 */

toObject.prototype.makeObject = function() {
  var self = this;

  if(!this.proto._properties) return;
  if(!this.proto._properties.showJoins) return;

  // Handle Joins
  Object.keys(this.proto.associations).forEach(function(association) {

    // Don't run toJSON on records that were not populated
    if(!self.proto._properties || !self.proto._properties.joins) return;

    // Build up a join key name based on the attribute's model/collection name
    var joinsName = association;
    if(self.context._attributes[association].model) joinsName = self.context._attributes[association].model.toLowerCase();
    if(self.context._attributes[association].collection) joinsName = self.context._attributes[association].collection.toLowerCase();

    // Check if the join was used
    if(self.proto._properties.joins.indexOf(joinsName) < 0 && self.proto._properties.joins.indexOf(association) < 0) return;
    self.usedJoins.push(association);

    // Call toJSON on each associated record
    if(Array.isArray(self.object[association])) {
      var records = [];

      self.object[association].forEach(function(item) {
        if(!hasOwnProperty(item.__proto__, 'toJSON')) return;
        records.push(item.toJSON());
      });

      self.object[association] = records;
      return;
    }

<<<<<<< HEAD
    if(!self.object[association]) return;
    if(!hasOwnProperty(self.object[association].__proto__, 'toJSON')) return;
=======
    // Association was null or not valid
    // (don't try to `hasOwnProperty` it so we don't throw)
    if (typeof self.object[association] !== 'object') {
      self.object[association] = self.object[association];
      return;
    }

    // If the association has toJSON(), use it
    if(!hasOwnProperty(self.object[association], 'toJSON')) return;
>>>>>>> 309f46bb
    self.object[association] = self.object[association].toJSON();
  });

};

/**
 * Remove Non-Joined Associations
 *
 * @api private
 */

toObject.prototype.filterJoins = function() {
  var attributes = this.context._attributes;
  var properties = this.proto._properties;

  for(var attribute in attributes) {
    if(!hasOwnProperty(attributes[attribute], 'model') && !hasOwnProperty(attributes[attribute], 'collection')) continue;

    // If no properties and a collection attribute, delete the association and return
    if(!properties && hasOwnProperty(attributes[attribute], 'collection')) {
      delete this.object[attribute];
      continue;
    }

    // If showJoins is false remove the association object
    if(properties && !properties.showJoins) {

      // Don't delete belongs to keys
      if(!attributes[attribute].model) delete this.object[attribute];
    }

    if(properties && properties.joins) {
      if(this.usedJoins.indexOf(attribute) < 0) {

        // Don't delete belongs to keys
        if(!attributes[attribute].model) delete this.object[attribute];
      }
    }
  }
};

/**
 * Filter Functions
 *
 * @api private
 */

toObject.prototype.filterFunctions = function() {
  for(var key in this.object) {
    if(typeof this.object[key] === 'function') {
      delete this.object[key];
    }
  }
};<|MERGE_RESOLUTION|>--- conflicted
+++ resolved
@@ -154,10 +154,8 @@
       return;
     }
 
-<<<<<<< HEAD
     if(!self.object[association]) return;
-    if(!hasOwnProperty(self.object[association].__proto__, 'toJSON')) return;
-=======
+
     // Association was null or not valid
     // (don't try to `hasOwnProperty` it so we don't throw)
     if (typeof self.object[association] !== 'object') {
@@ -165,9 +163,9 @@
       return;
     }
 
+    if(!hasOwnProperty(self.object[association].__proto__, 'toJSON')) return;
+
     // If the association has toJSON(), use it
-    if(!hasOwnProperty(self.object[association], 'toJSON')) return;
->>>>>>> 309f46bb
     self.object[association] = self.object[association].toJSON();
   });
 
