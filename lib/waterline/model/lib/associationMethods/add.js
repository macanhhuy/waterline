
/**
 * Module dependencies
 */

var _ = require('lodash'),
    async = require('async'),
    utils = require('../../../utils/helpers'),
    hasOwnProperty = utils.object.hasOwnProperty;

/**
 * Add associations for a model.
 *
 * If an object was used a new record should be created and linked to the parent.
 * If only a primary key was used then the record should only be linked to the parent.
 *
 * Called in the model instance context.
 *
 * @param {Object} collection
 * @param {Object} proto
 * @param {Object} records
 * @param {Function} callback
 */

var Add = module.exports = function(collection, proto, records, cb) {

  this.collection = collection;
  this.proto = proto;
  this.failedTransactions = [];
  this.primaryKey = null;

  var values = proto.toObject();
  var attributes = collection.waterline.schema[collection.identity].attributes;

  this.primaryKey = this.findPrimaryKey(attributes, values);

  if(!this.primaryKey) return cb(new Error('No Primary Key set to associate the record with! ' +
      'Try setting an attribute as a primary key or include an ID property.'));

  if(!proto.toObject()[this.primaryKey]) return cb(new Error('No Primary Key set to associate the record with! ' +
      'Primary Key must have a value, it can\'t be an optional value.'));

  // Loop through each of the associations on this model and add any associations
  // that have been specified. Do this in series and limit the actual saves to 10
  // at a time so that connection pools are not exhausted.
  //
  // In the future when transactions are available this will all be done on a single
  // connection and can be re-written.

  this.createCollectionAssociations(records, cb);
};

/**
 * Find Primary Key
 *
 * @param {Object} attributes
 * @param {Object} values
 * @api private
 */

Add.prototype.findPrimaryKey = function(attributes, values) {
  var primaryKey = null;

  for(var attribute in attributes) {
    if(hasOwnProperty(attributes[attribute], 'primaryKey')) {
      primaryKey = attribute;
    }
  }

  // If no primary key check for an ID property
  if(!primaryKey && hasOwnProperty(values, 'id')) primaryKey = 'id';

  return primaryKey;
};

/**
 * Create Collection Associations
 *
 * @param {Object} records
 * @param {Function} callback
 * @api private
 */

Add.prototype.createCollectionAssociations = function(records, cb) {
  var self = this;

  async.eachSeries(Object.keys(records), function(associationKey, next) {
    self.createAssociations(associationKey, records[associationKey], next);
  },

  function(err) {
    if(err || self.failedTransactions.length > 0) {
      return cb(null, self.failedTransactions);
    }

    cb();
  });
};

/**
 * Create Records for an Association property on a collection
 *
 * @param {String} key
 * @param {Array} records
 * @param {Function} callback
 * @api private
 */

Add.prototype.createAssociations = function(key, records, cb) {
  var self = this;

  // Grab the collection the attribute references
  // this allows us to make a query on it
  var attribute = this.collection._attributes[key];
  var collectionName = attribute.collection.toLowerCase();
  var associatedCollection = this.collection.waterline.collections[collectionName];
  var schema = this.collection.waterline.schema[this.collection.identity].attributes[key];

  // Limit Adds to 10 at a time to prevent the connection pool from being exhausted
  async.eachLimit(records, 10, function(association, next) {

    // If an object was passed in it should be created.
    // This allows new records to be created through the association interface
    if(typeof association === 'object' && Object.keys(association).length > 0) {
      return self.createNewRecord(associatedCollection, schema, association, next);
    }

    // If the value is a primary key just update the association's foreign key
    // This will either create the new association through a foreign key or re-associatiate
    // with another collection.
    self.updateRecord(associatedCollection, schema, association, next);

  }, cb);
};

/**
 * Create A New Record
 *
 * @param {Object} collection
 * @param {Object} attribute
 * @param {Object} values
 * @param {Function} callback
 * @api private
 */

Add.prototype.createNewRecord = function(collection, attribute, values, cb) {
  var self = this,
      insertCollection = null;

  // Check if this is a many-to-many by looking at the junctionTable flag
  var schema = this.collection.waterline.schema[attribute.collection];
  var junctionTable = schema.junctionTable || false;

  // If this isn't a many-to-many then add the foreign key in to the values
  if(!junctionTable) values[attribute.on] = this.proto[this.primaryKey];

  collection.create(values, function(err, record) {

    if(err) {
      self.failedTransactions.push({
        type: 'insert',
        collection: insertCollection.identity,
        values: values,
        err: err.message
      });
    }

    // if no junction table then return
    if(!junctionTable) return cb();

    // if junction table but there was an error don't try and link the records
    if(err) return callback();

    // Find the insertCollection's Primary Key value
    var primaryKey = self.findPrimaryKey(collection._attributes, record.toObject());

    if(!primaryKey) {
      self.failedTransactions.push({
        type: 'insert',
        collection: collection.identity,
        values: {},
        err: new Error('No Primary Key value was found on the joined collection').message
      });
    }

    // Find the Many To Many Collection
    var joinCollection = self.collection.waterline.collections[attribute.collection];

    // The related record was created now the record in the junction table
    // needs to be created to link the two records
    self.createManyToMany(joinCollection, attribute, record.id, cb);
  });
};

/**
 * Update A Record
 *
 * @param {Object} collection
 * @param {Object} attribute
 * @param {Object} values
 * @param {Function} callback
 * @api private
 */

Add.prototype.updateRecord = function(collection, attribute, values, cb) {

  // Check if this is a many-to-many by looking at the junctionTable flag
  var schema = this.collection.waterline.schema[attribute.collection];
  var junctionTable = schema.junctionTable || false;

  // If so build out the criteria and create a new record in the junction table
  if(junctionTable) {
    var joinCollection = this.collection.waterline.collections[attribute.collection];
    return this.createManyToMany(joinCollection, attribute, values, cb);
  }

  // Grab the associated collection's primaryKey
  var attributes = this.collection.waterline.schema[collection.identity].attributes;
  var associationKey = this.findPrimaryKey(attributes, attributes);

  if(!associationKey) return cb(new Error('No Primary Key defined on the child record you ' +
    'are trying to associate the record with! Try setting an attribute as a primary key or ' +
    'include an ID property.'));

  // Build up criteria and updated values used to update the record
  var criteria = {};
  var _values = {};

  criteria[associationKey] = values;
  _values[attribute.on] = this.proto[this.primaryKey];

  collection.update(criteria, _values, function(err) {

    if(err) {
      self.failedTransactions.push({
        type: 'update',
        collection: collection.identity,
        criteria: criteria,
        values: _values,
        err: err.message
      });
    }

    cb();
  });
};

/**
 * Create A Many To Many Join Table Record
 *
 * @param {Object} collection
 * @param {Object} attribute
 * @param {Object} values
 * @param {Function} callback
 * @api private
 */

Add.prototype.createManyToMany = function(collection, attribute, pk, cb) {
  var self = this;

  // Grab the associated collection's primaryKey
  var collectionAttributes = this.collection.waterline.schema[attribute.collection.toLowerCase()];
  var associationKey = this.findAssociationKey(collectionAttributes);

  if(!associationKey) return cb(new Error('No Primary Key set on the child record you ' +
    'are trying to associate the record with! Try setting an attribute as a primary key or ' +
    'include an ID property.'));

  // Build up criteria and updated values used to create the record
  var criteria = {};
  var _values = {};

  criteria[associationKey] = pk;
  criteria[attribute.on] = this.proto[this.primaryKey];
  _values = _.clone(criteria);

  // First look up the record to ensure it doesn't exist
  collection.findOne(criteria, function(err, val) {

    if(err || val) {
      self.failedTransactions.push({
        type: 'insert',
        collection: collection.identity,
        criteria: criteria,
        values: _values,
<<<<<<< HEAD
        err: err && err.message
=======
        err: err ? (err && err.message) : 'Trying to `.add()` an instance which already exists!'
>>>>>>> 309f46bb
      });

      return cb();
    }

    // If it doesn't exist then we can create it
    collection.create(_values, function(err) {

      if(err) {
        self.failedTransactions.push({
          type: 'insert',
          collection: collection.identity,
          criteria: criteria,
          values: _values,
          err: err.message
        });
      }

      cb();
    });
  });
};

/**
 * Find Association Key
 *
 * @param {Object} collection
 * @return {String}
 * @api private
 */

Add.prototype.findAssociationKey = function(collection) {
  var associationKey = null;

  for(var attribute in collection.attributes) {
    var attr = collection.attributes[attribute];
    var identity = this.collection.identity;

    if(!hasOwnProperty(attr, 'references')) continue;
    var attrCollection = attr.references.toLowerCase();

    if(attrCollection !== identity) {
      associationKey = attr.columnName;
    }
  }

  return associationKey;
};<|MERGE_RESOLUTION|>--- conflicted
+++ resolved
@@ -283,11 +283,7 @@
         collection: collection.identity,
         criteria: criteria,
         values: _values,
-<<<<<<< HEAD
-        err: err && err.message
-=======
         err: err ? (err && err.message) : 'Trying to `.add()` an instance which already exists!'
->>>>>>> 309f46bb
       });
 
       return cb();
